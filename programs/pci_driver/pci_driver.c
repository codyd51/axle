--- conflicted
+++ resolved
@@ -212,10 +212,7 @@
     while (dev != NULL) {
         if (dev->device_id == PCI_DEVICE_ID__REALTEK__8139) {
             printf("[PCI] Launching driver for %s %s\n", dev->vendor_name, dev->device_name);
-<<<<<<< HEAD
-=======
             // TODO(PT): Revisit
->>>>>>> 1e8f6a42
             //amc_launch_service("com.axle.realtek_8139_driver");
         }
         dev = dev->next;
