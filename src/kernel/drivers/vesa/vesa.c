--- conflicted
+++ resolved
@@ -106,15 +106,6 @@
 
 void putpixel_vesa(Screen* screen, int x, int y, Color color) {
 		int offset = x * (screen->depth / 8) + y * (screen->window->size.width * (screen->depth / 8));
-<<<<<<< HEAD
-/*
-		screen->vmem[offset + 0] = RGB & 0xFF; //blue
-		screen->vmem[offset + 1] = (RGB >> 8) & 0xFF; //green
-		screen->vmem[offset + 2] = (RGB >> 16) & 0xFF; //red
-*/
-//{		screen->vmem[offset] = color_hex(color);
-=======
->>>>>>> 284269f2
 		uint32_t hex = color_hex(color);
 		screen->vmem[offset + 0] = hex & 0xFF;
 		screen->vmem[offset + 1] = (hex >> 8) & 0xFF;
