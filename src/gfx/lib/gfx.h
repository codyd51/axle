#ifndef GFX_H
#define GFX_H

#include <std/common.h>
#include <std/timer.h>

#include "rect.h"
#include "view.h"
#include <gfx/font/font.h>

typedef struct __attribute__((packed)) {
	unsigned short di, si, bp, sp, bx, dx, cx, ax;
	unsigned short gs, fs, es, ds, eflags;
} regs16_t;

typedef struct screen_t {
	Window* window;
	uint16_t pitch;
	uint16_t depth;
	uint8_t bpp;
	uint16_t pixelwidth; uint8_t* physbase;
	timer_callback callback; volatile int finished_drawing;
} Screen;

typedef struct Vec2d {
	double x;
	double y;
} Vec2d;

extern void int32(unsigned char intnum, regs16_t* regs);

void switch_to_text();
void gfx_teardown(Screen* screen);
void vga_boot_screen(Screen* screen);

void fill_screen(Screen* screen, Color color);
void write_screen(Screen* screen);

void process_gfx_switch(int new_depth);
int gfx_depth();
int gfx_bpp();

Vec2d vec2d(double x, float y);

#define VESA_DEPTH 24
#define VGA_DEPTH 8
__attribute__((always_inline))
inline void putpixel(ca_layer* layer, int x, int y, Color color) {
	//don't attempt writing a pixel outside of screen bounds
	if (x < 0 || y < 0 || x >= layer->size.width || y >= layer->size.height) return;

	int depth = gfx_depth();
	if (depth == VGA_DEPTH) {
		//VGA mode
		uint16_t loc = ((y * layer->size.width * gfx_bpp()) + (x * gfx_bpp()));
		layer->raw[loc] = color.val[0];
	}
	else {
		//VESA mode
<<<<<<< HEAD
		int offset = (x * gfx_bpp()) + (y * layer->size.width * gfx_bpp());
=======
		int bpp = 24 / 8;
		int offset = x * bpp + y * layer->size.width * bpp;
>>>>>>> dc44d3c7
		//we have to write the pixels in BGR, not RGB
		layer->raw[offset + 0] = color.val[2];
		layer->raw[offset + 1] = color.val[1];
		layer->raw[offset + 2] = color.val[0];
	}
}
__attribute__((always_inline))
inline void addpixel(ca_layer* layer, int x, int y, Color color) {
	//don't attempt writing a pixel outside of screen bounds
	if (x < 0 || y < 0 || x >= layer->size.width || y >= layer->size.height) return;

	int depth = gfx_depth();
	if (depth == VGA_DEPTH) {
		//VGA mode
		uint16_t loc = ((y * layer->size.width) + x);
		layer->raw[loc] += color.val[0];
	}
	else {
		//VESA mode
		int bpp = 24 / 8;
		int offset = x * bpp + y * layer->size.width * bpp;
		//we have to write the pixels in BGR, not RGB
		layer->raw[offset + 0] += color.val[0];
		layer->raw[offset + 1] += color.val[1];
		layer->raw[offset + 2] += color.val[2];
	}
}

#endif<|MERGE_RESOLUTION|>--- conflicted
+++ resolved
@@ -57,12 +57,7 @@
 	}
 	else {
 		//VESA mode
-<<<<<<< HEAD
 		int offset = (x * gfx_bpp()) + (y * layer->size.width * gfx_bpp());
-=======
-		int bpp = 24 / 8;
-		int offset = x * bpp + y * layer->size.width * bpp;
->>>>>>> dc44d3c7
 		//we have to write the pixels in BGR, not RGB
 		layer->raw[offset + 0] = color.val[2];
 		layer->raw[offset + 1] = color.val[1];
