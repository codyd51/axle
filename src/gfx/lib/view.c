#include "view.h"
#include <std/kheap.h>
#include <gfx/lib/shapes.h>

View* create_view(Rect frame) {
	View* view = kmalloc(sizeof(View));
	view->frame = frame;
	view->background_color = color_make(0, 255, 0);
<<<<<<< HEAD
	view->subviews = create_mutable_array(16);
	view->labels = create_mutable_array(16);
	view->images = create_mutable_array(16);
=======
	view->subviews = array_m_create(16);
	view->labels = array_m_create(16);
	view->images = array_m_create(16);
>>>>>>> 284269f2
	return view;
}

static View* create_title_view(Window* window) {
	Rect title_view_frame = rect_make(window->frame.origin, size_make(window->frame.size.width, 20));
	View* title_view = create_view(title_view_frame);
	title_view->background_color = window->border_color;

	//add title label to title view
	Rect label_frame = rect_make(point_make(title_view_frame.origin.x + 15, title_view->frame.origin.y + 5), title_view_frame.size);
	Label* title_label = create_label(label_frame, window->title);
	title_label->text_color = color_make(255, 255, 255);
	add_sublabel(title_view, title_label);

	return title_view;
}

static View* create_content_view(Window* window) {
	Rect inner_frame = rect_make(point_make(window->frame.origin.x + 2, window->frame.origin.y + window->title_view->frame.size.height), size_make(window->frame.size.width - 4, window->frame.size.height - window->title_view->frame.size.height - 2));
	View* content_view = create_view(inner_frame);
	content_view->background_color = color_make(255, 255, 255);
	
	return content_view;
}

Window* create_window(Rect frame) {
	Window* window = kmalloc(sizeof(Window));
	window->size = frame.size;
	window->frame = frame;
	window->border_color = color_make(0, 0, 255);
<<<<<<< HEAD
	window->subwindows = create_mutable_array(16);
=======
	window->subwindows = array_m_create(16);
>>>>>>> 284269f2
	window->title = "Window";

	window->title_view = create_title_view(window);
	window->content_view = create_content_view(window);
		
	return window;
}

Label* create_label(Rect frame, char* text) {
	Label* label = kmalloc(sizeof(Label));
	label->frame = frame;
	label->text = text;
	label->text_color = color_make(0, 0, 0);
	return label;
}

Image* create_image(Rect frame, uint32_t* bitmap) {
	Image* image = kmalloc(sizeof(Image));
	image->frame = frame;
	image->bitmap = bitmap;
	return image;
}

void add_sublabel(View* view, Label* label) {
	array_m_insert(label, &(view->labels));
}

void remove_sublabel(View* view, Label* label) {
	array_m_remove(array_m_index(label, &(view->labels)), &(view->labels));
}

void add_subimage(View* view, Image* image) {
	array_m_insert(image, &(view->images));
}

void remove_subimage(View* view, Image* image) {
	array_m_remove(array_m_index(image, &(view->images)), &(view->images));
}

void add_subview(View* view, View* subview) {
<<<<<<< HEAD
	insert_mutable_array(subview, &(view->subviews));
	subview->superview = view;
=======
	array_m_insert(subview, &(view->subviews));
	subview->superview = view;
}

void remove_subview(View* view, View* subview) {
	array_m_remove(array_m_index(subview, &(view->subviews)), &(view->subviews));
>>>>>>> 284269f2
}

void add_subwindow(Window* window, Window* subwindow) {
	array_m_insert(subwindow, &(window->subwindows));
}

void remove_subwindow(Window* window, Window* subwindow) {
	array_m_remove(array_m_index(subwindow, &(window->subwindows)), &(window->subwindows));
}<|MERGE_RESOLUTION|>--- conflicted
+++ resolved
@@ -6,15 +6,9 @@
 	View* view = kmalloc(sizeof(View));
 	view->frame = frame;
 	view->background_color = color_make(0, 255, 0);
-<<<<<<< HEAD
-	view->subviews = create_mutable_array(16);
-	view->labels = create_mutable_array(16);
-	view->images = create_mutable_array(16);
-=======
 	view->subviews = array_m_create(16);
 	view->labels = array_m_create(16);
 	view->images = array_m_create(16);
->>>>>>> 284269f2
 	return view;
 }
 
@@ -45,11 +39,7 @@
 	window->size = frame.size;
 	window->frame = frame;
 	window->border_color = color_make(0, 0, 255);
-<<<<<<< HEAD
-	window->subwindows = create_mutable_array(16);
-=======
 	window->subwindows = array_m_create(16);
->>>>>>> 284269f2
 	window->title = "Window";
 
 	window->title_view = create_title_view(window);
@@ -90,17 +80,12 @@
 }
 
 void add_subview(View* view, View* subview) {
-<<<<<<< HEAD
-	insert_mutable_array(subview, &(view->subviews));
-	subview->superview = view;
-=======
 	array_m_insert(subview, &(view->subviews));
 	subview->superview = view;
 }
 
 void remove_subview(View* view, View* subview) {
 	array_m_remove(array_m_index(subview, &(view->subviews)), &(view->subviews));
->>>>>>> 284269f2
 }
 
 void add_subwindow(Window* window, Window* subwindow) {
