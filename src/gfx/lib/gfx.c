--- conflicted
+++ resolved
@@ -94,12 +94,9 @@
 	//free shaders
 	array_m_destroy(view->shaders);
 
-<<<<<<< HEAD
 	//free backing layer
 	layer_teardown(view->layer);
 	
-=======
->>>>>>> dc44d3c7
 	//finally, free view itself
 	kfree(view);
 }
@@ -154,13 +151,7 @@
 }
 
 void fill_screen(Screen* screen, Color color) {
-<<<<<<< HEAD
 	memset(screen->window->layer->raw, color.val[0], screen->window->size.width * screen->window->size.height * gfx_bpp());
-=======
-	for (int loc = 0; loc < (screen->window->size.width * screen->window->size.height * (screen->depth / 8)); loc += (screen->depth / 8)) {
-		memcpy(&screen->layer->raw[loc], (const void*)&color.val[0], (screen->depth / 8) * sizeof(uint8_t));
-	}
->>>>>>> dc44d3c7
 }
 
 void write_screen(Screen* screen) {
@@ -178,13 +169,9 @@
 
 		Color col;
 		col.val[0] = colors[i];
-<<<<<<< HEAD
 		draw_rect(screen->window->layer, seg, col, THICKNESS_FILLED);
 		write_screen(screen);
-
-=======
-		draw_rect(screen->layer, seg, col, THICKNESS_FILLED);
->>>>>>> dc44d3c7
+		
 		sleep(500 / 7);
 	}
 }
@@ -200,11 +187,7 @@
 	Triangle triangle = triangle_make(p1, p2, p3);
 	Color tri_col;
 	tri_col.val[0] = 2;
-<<<<<<< HEAD
 	draw_triangle(screen->window->layer, triangle, tri_col, 5);
-=======
-	draw_triangle(screen->layer, triangle, tri_col, 5);
->>>>>>> dc44d3c7
 
 	Coordinate lab_origin = point_make(screen->window->size.width / 2 - (3.75 * 8), screen->window->size.height * 0.5);
 	Size lab_size = size_make((10 * strlen("axle os")), 12);
@@ -223,13 +206,9 @@
 	//fill the rectangle with white initially
 	Color white;
 	white.val[0] = 15;
-<<<<<<< HEAD
 	draw_rect(screen->window->layer, border_rect, white, 1);
 	
 	write_screen(screen);
-=======
-	draw_rect(screen->layer, border_rect, white, 1);
->>>>>>> dc44d3c7
 
 	sleep(500);
 
