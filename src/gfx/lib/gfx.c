--- conflicted
+++ resolved
@@ -9,12 +9,9 @@
 
 #define VRAM_START 0xA0000
 
-<<<<<<< HEAD
-#define VGA_DEPTH 1 //TODO fix this value
+#define VGA_DEPTH 8 
 #define VESA_DEPTH 24
 
-=======
->>>>>>> 6a239098
 void screen_refresh(screen_t* screen) {
 	write_screen(screen);
 }
@@ -36,10 +33,7 @@
 	screen->height = height;
 	screen->depth = 256;
 	screen->vmem = kmalloc(width * height * sizeof(char));
-<<<<<<< HEAD
 	screen->physbase = VRAM_START;
-=======
->>>>>>> 6a239098
 
 	//start refresh loop
 	setup_screen_refresh(screen, 16);
@@ -90,11 +84,7 @@
 }
 
 void fill_screen(screen_t* screen, int color) {
-<<<<<<< HEAD
 	memset((char*)screen->vmem, color, (screen->width * screen->height * (screen->depth / 8)));
-=======
-	memset(screen->vmem, color, (screen->width * screen->height));
->>>>>>> 6a239098
 }
 
 void write_screen(screen_t* screen) {
@@ -114,43 +104,18 @@
 	}
 }
 
-void rainbow_animation(screen_t* screen, rect r) {
-	//ROY G BIV
-	int colors[] = {4, 42, 44, 46, 1, 13, 34};
-	for (int i = 0; i < 7; i++) {
-		coordinate origin = create_coordinate(r.origin.x + (r.size.w / 7) * i, r.origin.y);
-		size size = create_size((r.size.w / 7), r.size.h);
-		rect seg = create_rect(origin, size);
-
-		draw_rect(screen, seg, colors[i], THICKNESS_FILLED);
-		sleep(500 / 7);
-	}
-}
-
 void boot_screen() {
-<<<<<<< HEAD
 	screen_t* screen = switch_to_vesa();
-=======
-	screen_t* screen = switch_to_vga();
 	fill_screen(screen, 0);
->>>>>>> 6a239098
-
+/*
 	coordinate p1 = create_coordinate(screen->width / 2, screen->height * 0.25);
 	coordinate p2 = create_coordinate(screen->width / 2 - 25, screen->height * 0.25 + 50);
 	coordinate p3 = create_coordinate(screen->width / 2 + 25, screen->height * 0.25 + 50);
 	triangle triangle = create_triangle(p1, p2, p3);
-<<<<<<< HEAD
-	draw_triangle(screen, triangle, 0xFF);
-=======
 	draw_triangle(screen, triangle, 10, -1);
->>>>>>> 6a239098
 
 	font_t* font_map = setup_font();
 	draw_string(screen, font_map, "axle os", screen->width / 2 - 35, screen->height * 0.6, 2);
-
-<<<<<<< HEAD
-	memset((char*)screen->vmem, 0xFFFF, (screen->width * screen->height));
-	write_screen(screen);
 
 	float rect_length = screen->width / 4;
 	coordinate origin = create_coordinate((screen->width/2) - (rect_length / 2), screen->height / 4 * 3 - 1);
@@ -168,29 +133,10 @@
 	rainbow_animation(screen, rainbow_rect);    
 
 	sleep(250);
-
-	switch_to_text();
+*/
+	switch_to_text(screen);
 	
 	//dealloc screen
 	kfree(screen->vmem);
 	kfree(screen);
-=======
-	float rect_length = screen->width / 4;
-	coordinate origin = create_coordinate((screen->width/2) - (rect_length / 2), screen->height / 4 * 3 - 1);
-	size sz = create_size(rect_length, screen->height / 16 + 2);
-	rect border_rect = create_rect(origin, sz);
-
-	//fill the rectangle with white initially
-	draw_rect(screen, border_rect, 15, 1);
-
-	sleep(1000);
-
-	coordinate rainbow_origin = create_coordinate(origin.x + 2, origin.y + 2);
-	size rainbow_size = create_size(sz.w - 3, sz.h - 3);
-	rect rainbow_rect = create_rect(rainbow_origin, rainbow_size);
-	rainbow_animation(screen, rainbow_rect);    
-
-	sleep(250);
-	switch_to_text(screen);
->>>>>>> 6a239098
 }