#include "xserv.h"
#include <kernel/drivers/mouse/mouse.h>
#include <stddef.h>
#include <std/math.h>
#include <std/panic.h>
#include <std/std.h>
#include <gfx/lib/gfx.h>
#include <gfx/lib/shader.h>
#include <kernel/util/syscall/sysfuncs.h>
#include <kernel/util/multitasking/tasks/task.h>
#include <kernel/drivers/rtc/clock.h>
#include <kernel/drivers/vesa/vesa.h>
#include <tests/gfx_test.h>

//has the screen been modified this refresh?
static char dirtied = 0;
static volatile Window* active_window;

ca_layer* layer_snapshot(ca_layer* src, Rect frame) {
	//clip frame
	rect_min_x(frame) = MAX(0, rect_min_x(frame));
	rect_min_y(frame) = MAX(0, rect_min_y(frame));
	if (rect_max_x(frame) >= src->size.width) {
		double overhang = rect_max_x(frame) - src->size.width;
		frame.size.width -= overhang;
	}
	if (rect_max_y(frame) >= src->size.height) {
		double overhang = rect_max_y(frame) - src->size.height;
		frame.size.height -= overhang;
	}

	ca_layer* snapshot = create_layer(frame.size);

	//pointer to current row of snapshot to write to
	uint8_t* snapshot_row = snapshot->raw;
	//pointer to start of row currently writing to snapshot
	uint8_t* row_start = src->raw + (rect_min_y(frame) * src->size.width * gfx_bpp()) + (rect_min_x(frame) * gfx_bpp());

	//copy row by row
	for (int i = 0; i < frame.size.height; i++) {
		memcpy(snapshot_row, row_start, frame.size.width * gfx_bpp());

		snapshot_row += (snapshot->size.width * gfx_bpp());
		row_start += (src->size.width * gfx_bpp());
	}

	return snapshot;
}

Window* containing_window_int(Screen* screen, View* v) {
	//find root window
	View* view = v;
	while (view->superview) {
		view = view->superview;
	}

	//if (screen->window->title_view == view || screen->window->content_view == view) return screen->window

	//traverse view hierarchy, find window which has view as its title or content view
	for (int32_t i = 0; i < screen->window->subviews->size; i++) {
		Window* window = (Window*)array_m_lookup(screen->window->subviews, i);

		//if user passed a Window, check against that
		if (window == view) return window;

		if (window->title_view == view || window->content_view == view) return window;
		for (int32_t j = 0; j < window->subviews->size; j++) {
			Window* subwindow = (Window*)array_m_lookup(window->subviews, j);
			if (subwindow->title_view == view || subwindow->content_view == view) return subwindow;
		}
	}
	return screen->window;
}

Rect convert_rect(Rect outer, Rect inner) {
	Rect ret;
	ret.origin.x = inner.origin.x + outer.origin.x;
	ret.origin.y = inner.origin.y + outer.origin.y;
	ret.size.width = MIN(inner.size.width, outer.size.width);
	ret.size.height = MIN(inner.size.height, outer.size.height);
	return ret;
}

Rect convert_frame(View* view, Rect frame) {
	if (!view) return frame;

	Rect ret = convert_rect(view->frame, frame);
	return ret;
}

Rect absolute_frame(Screen* screen, View* view) {
	Rect ret = view->frame;
	//find root view
	View* v = view;
	while (v->superview) {
		v = v->superview;
		ret = convert_frame(v, ret);
	}

	//find containing window
	Window* win = containing_window_int(screen, v);
	ASSERT(win, "couldn't find container window!");

	return convert_rect(win->frame, ret);
}

void draw_bmp_int(ca_layer* dest, Bmp* bmp, bool force) {
	View* superview = bmp->superview;
	//don't assert as the mouse cursor doesn't have a superview
	//TODO figure out workaround that works long-term
	if (!superview) {
		//printf_err("bmp had no superview!");
		//superview = screen->window->content_view;
	}

	/*
	if (!bmp || !containing_window_int(screen, bmp)->needs_redraw) {
		if (!force) {
			return;
		}
	}
	*/

	dirtied = 1;

	/*
	Rect frame = absolute_frame(screen, (View*)bmp);
	frame.size.width = MIN(frame.size.width, bmp->raw_size.width);
	frame.size.height = MIN(frame.size.height, bmp->raw_size.height);
	*/
	//Rect frame = rect_make(point_zero(), bmp->frame.size);

	/*
	int row_min = 0;
	if (frame.origin.x < 0) {
		row_min = -frame.origin.x;
	}
	int row_max = frame.size.width;
	/*
	if (rect_max_x(frame) > screen->window->frame.size.width) {
		row_max -= abs(frame.size.width + frame.origin.x - screen->window->frame.size.width);
	}
	*/
	/*
	int col_min = 0;
	if (frame.origin.y < 0) {
		col_min = -frame.origin.y;
	}
	int col_max = frame.size.height;
	/*
	if (frame.size.height + frame.origin.y > screen->window->frame.size.height) {
		col_max -= abs(frame.size.height + frame.origin.y - screen->window->frame.size.height);
	}

	int bpp = 24 / 8;
	int offset = frame.origin.x * bpp + (frame.origin.y + col_min) * dest->size.width * bpp + (row_min * bpp);

	int current_row_ptr = offset;
	Color* row = bmp->raw + row_min + (col_min * bmp->raw_size.width);
	for (int i = col_min; i < col_max; i++) {
		memcpy(dest + offset, row, row_max * bpp - row_min * bpp);
		row += bmp->raw_size.width;

		current_row_ptr += dest->size.width * bpp;
		offset = current_row_ptr;
	}
	*/

	blit_layer(dest, bmp->layer, bmp->frame.origin);

	bmp->needs_redraw = 0;
}

void draw_bmp(Screen* screen, Bmp* bmp) {
	draw_bmp_int(screen, bmp, false);
}

void draw_label(ca_layer* dest, Label* label) {
	if (!label) return;

	View* superview = label->superview;
	//Window* win = containing_window_int(screen, label);

	//if (win != screen->window && !win->needs_redraw) return;
	//else if (!superview) return;

	//Rect frame = absolute_frame(screen, (View*)label);
	Rect frame = label->frame;
	frame.origin = point_zero();
//find bounding box of text
	float bounding_width = strlen(label->text) * CHAR_WIDTH;
	float bounding_height = CHAR_HEIGHT;

	if (bounding_width > frame.size.width) {
		bounding_width = frame.size.width;

		//how many lines will we need to fit this text?
		int characters_on_line = bounding_width / CHAR_WIDTH;
		bounding_height = strlen(label->text) / (float)characters_on_line * CHAR_HEIGHT * 2;
	}
	if (bounding_height > frame.size.height) {
		bounding_height = frame.size.height;
	}

	Rect bounding_box = rect_make(point_zero(), size_make(bounding_width, bounding_height));
	Color bounding_box_bg_color = color_red();
	//try to match text bounding box to superview's background color
	if (superview) {
		bounding_box_bg_color = superview->background_color;
	}
	//draw_rect(label->layer, bounding_box, bounding_box_bg_color, THICKNESS_FILLED);
	draw_rect(label->layer, frame, bounding_box_bg_color, THICKNESS_FILLED);

	//actually render text
	int idx = 0;
	char* str = label->text;
	int x = 0;
	int y = 0;
	while (str[idx] != NULL) {
		//go to next line if necessary
		if ((x + CHAR_WIDTH + CHAR_PADDING_W) > frame.size.width || str[idx] == '\n') {
			x = 0;

			//quit if going to next line would exceed view bounds
			if ((y + CHAR_WIDTH + CHAR_PADDING_H) > frame.size.height) break;

			y += CHAR_HEIGHT + CHAR_PADDING_H;
		}

		draw_char(label->layer, str[idx], x, y, label->text_color);

		x += CHAR_WIDTH + CHAR_PADDING_W;

		idx++;
	}

	blit_layer(dest, label->layer, label->frame.origin);

	label->needs_redraw = 0;
}

void draw_view(Screen* screen, View* view) {
	//View* superview = view->superview;
	//Window* superwindow = containing_window_int(screen, view);

	if (!view) return;
	if (!containing_window_int(screen, view)->needs_redraw) {
		return;
	}

	//inform subviews that we're being redrawn
	dirtied = 1;

	//fill view with its background color
	draw_rect(view->layer, rect_make(point_zero(), view->frame.size), view->background_color, THICKNESS_FILLED);

	//draw any labels this view has
	for (unsigned i = 0; i < view->labels->size; i++) {
		Label* label = (Label*)array_m_lookup(view->labels, i);
		draw_label(view->layer, label);
	}

	//draw any bmps this view has
	for (unsigned i = 0; i < view->bmps->size; i++) {
		Bmp* bmp = (Bmp*)array_m_lookup(view->bmps, i);
		draw_bmp(view->layer, bmp);
	}

	/*
	//draw shaders last
	for (unsigned i = 0; i < view->shaders->size; i++) {
		Shader* s = (Shader*)array_m_lookup(view->shaders, i);
		draw_shader(screen, s);
	}
	*/

	//draw each subview of this view
	for (unsigned i = 0; i < view->subviews->size; i++) {
		View* subview = (View*)array_m_lookup(view->subviews, i);
		draw_view(screen, subview);
	} 
	view->needs_redraw = 0;
}

void blit_layer(ca_layer* dest, ca_layer* src, Coordinate origin) {
	Rect copy_frame = rect_make(origin, src->size);
	//make sure we don't write outside dest's frame
	rect_min_x(copy_frame) = MAX(0, rect_min_x(copy_frame));
	rect_min_y(copy_frame) = MAX(0, rect_min_y(copy_frame));
	if (rect_max_x(copy_frame) >= dest->size.width) {
		double overhang = rect_max_x(copy_frame) - dest->size.width;
		copy_frame.size.width -= overhang;
	}
	if (rect_max_y(copy_frame) >= dest->size.height) {
		double overhang = rect_max_y(copy_frame) - dest->size.height;
		copy_frame.size.height -= overhang;
	}

	//offset into dest that we start writing
	uint8_t* dest_row_start = dest->raw + (rect_min_y(copy_frame) * dest->size.width * gfx_bpp()) + (rect_min_x(copy_frame) * gfx_bpp());
	//data from source to write to dest
	uint8_t* row_start = src->raw;

	//copy row by row
	for (int i = 0; i < copy_frame.size.height; i++) {
		memcpy(dest_row_start, row_start, copy_frame.size.width * gfx_bpp());

		dest_row_start += (dest->size.width * gfx_bpp());
		row_start += (src->size.width * gfx_bpp());
	}
}

void draw_window(Screen* screen, Window* window) {
	if (!window->needs_redraw) return;

	dirtied = 1;

	//paint window
	draw_rect(window->layer, rect_make(point_zero(), window->frame.size), window->border_color, window->border_width);

	//only draw a title bar if title_view exists
	if (window->title_view) {
		//update title label of window
		Label* title_label = (Label*)array_m_lookup(window->title_view->labels, 0);
		title_label->text = window->title;
		draw_view(screen, window->title_view);
	}

	//only draw the content view if content_view exists
	if (window->content_view) {
		draw_view(screen, window->content_view);

		//draw dividing border between window border and other content
<<<<<<< HEAD
		if (window->border_width) {
			//outer border
			draw_rect(window->layer, rect_make(point_zero(), window->frame.size), color_black(), 1);

=======
		if (window->border_width && window != screen->window) {
>>>>>>> 4c887e00
			//inner border
			draw_rect(window->content_view->layer, rect_make(point_zero(), window->content_view->frame.size), color_gray(), window->border_width);
		}
	}

	//composite views of this window into layer
	if (window->title_view) {
		blit_layer(window->layer, window->title_view->layer, window->title_view->frame.origin);
	}
	if (window->content_view) {
		blit_layer(window->layer, window->content_view->layer, window->content_view->frame.origin);
	}

	//draw window border
	if (window != screen->window) {
		draw_rect(window->layer, rect_make(point_zero(), window->frame.size), color_black(), 1);
	}

	window->needs_redraw = 0;
}

void add_taskbar(Screen* screen) {
	View* content = screen->window->content_view;
	Size taskbar_size = size_make(content->frame.size.width, content->frame.size.height * 0.045);
	Rect border_r = rect_make(point_make(0, 0), size_make(taskbar_size.width, 5));
	taskbar_size.height -= border_r.size.height;

	Coordinate taskbar_origin = point_make(0, content->frame.size.height - taskbar_size.height + border_r.size.height);
	View* taskbar_view = create_view(rect_make(taskbar_origin, taskbar_size));
	taskbar_view->background_color = color_make(245, 120, 80);
	add_subview(content, taskbar_view);

	//add top 'border' to taskbar
	//TODO add window border API
	View* border = create_view(border_r);
<<<<<<< HEAD
	border->background_color = color_make(200, 80, 245); add_subview(taskbar_view, border);

=======
	border->background_color = color_make(200, 80, 245); 
	add_subview(taskbar_view, border);
	
>>>>>>> 4c887e00
	//inner border seperating top and bottom of taskbar
	View* inner_border = create_view(rect_make(point_make(0, border_r.size.height), size_make(content->frame.size.width, 1)));
	inner_border->background_color = color_make(50, 50, 50);
	add_subview(taskbar_view, inner_border);

	Rect usable = rect_make(point_make(0, border_r.origin.y + border_r.size.height), size_make(taskbar_view->frame.size.width, taskbar_view->frame.size.height - border_r.size.height));
	Coordinate name_label_origin = point_make(taskbar_view->frame.size.width * 0.925, usable.origin.y + (usable.size.height / 2) - (CHAR_HEIGHT / 2));
	Rect label_rect = rect_make(name_label_origin, size_make(taskbar_size.width - name_label_origin.x, taskbar_size.height));
	Label* name_label = create_label(label_rect, "axle OS");
	add_sublabel(taskbar_view, name_label);
}

void add_status_bar(Screen* screen) {
	Rect status_bar_r = rect_make(point_make(0, 0), size_make(screen->window->content_view->frame.size.width, screen->window->frame.size.height * 0.03));
	View* status_bar = create_view(status_bar_r);
	status_bar->background_color = color_make(150, 150, 150);
	add_subview(screen->window->content_view, status_bar);

	//border
	View* border = create_view(rect_make(point_make(0, status_bar_r.size.height - 1), size_make(status_bar_r.size.width, 1)));
	border->background_color = color_purple();
	add_subview(status_bar, border);
}

void draw_desktop(Screen* screen) {
	//paint root desktop
	draw_window(screen, screen->window);

	//paint every child window
	for (unsigned i = 0; i < screen->window->subviews->size; i++) {
		Window* win = (Window*)(array_m_lookup(screen->window->subviews, i));
		draw_window(screen, win);
		//composite child window onto root window
		blit_layer(screen->window->layer, win->layer, win->frame.origin);
	}
}

void desktop_setup(Screen* screen) {
	//set up background image
	Bmp* background = load_bmp(screen->window->content_view->frame, "windows-xp.bmp");
	add_bmp(screen->window->content_view, background);
	add_status_bar(screen);
	add_taskbar(screen);
}

void draw_cursor(Screen* screen) {
	//actual cursor bitmap
	static Bmp* cursor = 0;
	//store region behind cursor so we can restore after cursor moves
	static Bmp* behind_cursor = 0;
	//keep track of previous cursor origin so we know if it moved at all
	static Coordinate previous_pos;

	if (!cursor) {
		cursor = load_bmp(rect_make(point_zero(), size_make(30, 30)), "cursor.bmp");
	}

	Coordinate new_pos = mouse_point();
	if (new_pos.x == previous_pos.x && new_pos.y == previous_pos.y) {
		return;
	}
	//update cursor position
	cursor->frame.origin = mouse_point();

	//drawing cursor shouldn't change dirtied flag
	//save dirtied flag, draw cursor, and restore it
	char prev_dirtied = dirtied;

	if (behind_cursor) {
		//restore whatever was behind cursor
		//draw_bmp_int(screen->window->layer, behind_cursor, true);
		//free it
		//bmp_teardown(behind_cursor);
	}

	//update region behind cursor
	//behind_cursor = layer_snapshot(screen->window->layer, cursor->frame);

	//we do not call add_bmp on the cursor
	//we draw it manually to ensure it is always above all other content
	draw_bmp_int(screen->window->layer, cursor, true);

	dirtied = prev_dirtied;
}

char xserv_draw(Screen* screen) {
	screen->finished_drawing = 0;

	dirtied = 0;
	draw_desktop(screen);
	draw_cursor(screen);

	screen->finished_drawing = 1;

	return (char)dirtied;
}

static Window* window_containing_point(Screen* screen, Coordinate p) {
	//traverse window hierarchy, starting with the topmost window
	for (int i = screen->window->subviews->size - 1; i >= 0; i--) {
		Window* w = (Window*)array_m_lookup(screen->window->subviews, i);
		//TODO implement rect_intersects
		if (p.x >= rect_min_x(w->frame)  && p.y >= rect_min_y(w->frame) && p.x - rect_min_x(w->frame) <= w->frame.size.width && p.y - rect_min_y(w->frame) <= w->frame.size.height) {
			return w;
		}
	}
	//wasn't in any subwindows
	//point must be within root window
	//TODO should we check anyways?
	return screen->window;
}

static void process_mouse_events(Screen* screen) {
	static Window* grabbed_window;
	static Coordinate last_mouse_pos = { -1, -1 };

	//get mouse events
	uint8_t events = mouse_events();
	Coordinate p = mouse_point();

	//0th bit is left mouse button
	bool left = events & 0x1;
	if (left) {
		if (!grabbed_window) {
			//find the window that got this click
			Window* owner = window_containing_point(screen, p);
			grabbed_window = owner;

			//don't move root window! :p
			if (grabbed_window != screen->window) {
				active_window = grabbed_window;
			}
		}
		if (last_mouse_pos.x != -1 && grabbed_window != screen->window) {
			//move this window by the difference between current mouse position and last mouse position
			Rect new_frame = grabbed_window->frame;
			new_frame.origin.x -= (last_mouse_pos.x - p.x);
			new_frame.origin.y -= (last_mouse_pos.y - p.y);
			set_frame(grabbed_window, new_frame);
		}
	}
	else {
		//click event ended, release window
		grabbed_window = NULL;
	}
	last_mouse_pos = p;
}

void xserv_quit(Screen* screen) {
	switch_to_text();
	gfx_teardown(screen);
	resign_first_responder();
	_kill();
}

static Label* fps;
void xserv_refresh(Screen* screen) {
	//if (!screen->finished_drawing) return;

	//check if there are any keys pending
	if (haskey()) {
		char ch;
		if ((ch = kgetch())) {
			if (ch == 'q') {
				//quit xserv
				xserv_quit(screen);
			}
		}
	}

	double time_start = time();
	xserv_draw(screen);
	double frame_time = (time() - time_start) / 1000.0;
	double fps_conv = 1 / frame_time;

	//draw rect to indicate whether the screen was dirtied this frame
	//red indicates dirtied, green indicates clean
	Rect dirtied_indicator = rect_make(point_make(0, screen->window->size.height - 25), size_make(25, 25));
	draw_rect(screen, dirtied_indicator, (dirtied ? color_red() : color_green()), THICKNESS_FILLED);

<<<<<<< HEAD
	//update frame time tracker
	char buf[32];
	itoa(frame_time * 1000, &buf);
	strcat(buf, " ms/frame");
=======
	//update frame time tracker 
	char buf[32]; 
	itoa(fps_conv, &buf);
	strcat(buf, " FPS");
	//itoa(frame_time * 1000, &buf);
	//strcat(buf, " ms/frame");
>>>>>>> 4c887e00
	fps->text = buf;
	draw_label(screen->window->layer, fps);

	//handle mouse events
	process_mouse_events(screen);

	write_screen(screen);

	dirtied = 0;
}

void xserv_pause() {
	switch_to_text();
}

void xserv_resume() {
	switch_to_vesa(0x118, false);
}

void xserv_temp_stop(uint32_t pause_length) {
	xserv_pause();
	sleep(pause_length);
	xserv_resume();
}

void xserv_init_late() {
	//switch to VESA for x serv
	Screen* screen = switch_to_vesa(0x118, true);

	/*
	set_frame(screen->window->title_view, rect_make(point_make(0, 0), size_make(0, 0)));
	set_frame(screen->window->content_view, screen->window->frame);
	set_border_width(screen->window, 0);
	*/
	desktop_setup(screen);

	//add FPS tracker
	//don't call add_sublabel on fps because it's drawn manually
	//(drawn manually so we can update text with accurate frame draw time)
	fps = create_label(rect_make(point_make(3, 3), size_make(300, 50)), "FPS counter");
	fps->text_color = color_black();

	test_xserv(screen);

	while (1) {
		xserv_refresh(screen);
		sys_yield(RUNNABLE);
	}

	_kill();
}

void xserv_init() {
	become_first_responder();
	xserv_init_late();
}<|MERGE_RESOLUTION|>--- conflicted
+++ resolved
@@ -278,7 +278,7 @@
 	for (unsigned i = 0; i < view->subviews->size; i++) {
 		View* subview = (View*)array_m_lookup(view->subviews, i);
 		draw_view(screen, subview);
-	} 
+	}
 	view->needs_redraw = 0;
 }
 
@@ -331,14 +331,7 @@
 		draw_view(screen, window->content_view);
 
 		//draw dividing border between window border and other content
-<<<<<<< HEAD
-		if (window->border_width) {
-			//outer border
-			draw_rect(window->layer, rect_make(point_zero(), window->frame.size), color_black(), 1);
-
-=======
 		if (window->border_width && window != screen->window) {
->>>>>>> 4c887e00
 			//inner border
 			draw_rect(window->content_view->layer, rect_make(point_zero(), window->content_view->frame.size), color_gray(), window->border_width);
 		}
@@ -374,14 +367,9 @@
 	//add top 'border' to taskbar
 	//TODO add window border API
 	View* border = create_view(border_r);
-<<<<<<< HEAD
-	border->background_color = color_make(200, 80, 245); add_subview(taskbar_view, border);
-
-=======
-	border->background_color = color_make(200, 80, 245); 
+	border->background_color = color_make(200, 80, 245);
 	add_subview(taskbar_view, border);
-	
->>>>>>> 4c887e00
+
 	//inner border seperating top and bottom of taskbar
 	View* inner_border = create_view(rect_make(point_make(0, border_r.size.height), size_make(content->frame.size.width, 1)));
 	inner_border->background_color = color_make(50, 50, 50);
@@ -562,19 +550,12 @@
 	Rect dirtied_indicator = rect_make(point_make(0, screen->window->size.height - 25), size_make(25, 25));
 	draw_rect(screen, dirtied_indicator, (dirtied ? color_red() : color_green()), THICKNESS_FILLED);
 
-<<<<<<< HEAD
 	//update frame time tracker
 	char buf[32];
-	itoa(frame_time * 1000, &buf);
-	strcat(buf, " ms/frame");
-=======
-	//update frame time tracker 
-	char buf[32]; 
 	itoa(fps_conv, &buf);
 	strcat(buf, " FPS");
 	//itoa(frame_time * 1000, &buf);
 	//strcat(buf, " ms/frame");
->>>>>>> 4c887e00
 	fps->text = buf;
 	draw_label(screen->window->layer, fps);
 
