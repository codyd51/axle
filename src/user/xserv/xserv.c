--- conflicted
+++ resolved
@@ -1,11 +1,6 @@
 #include "xserv.h"
-<<<<<<< HEAD
-<<<<<<< HEAD
 #include <kernel/drivers/mouse/mouse.h>
-=======
-=======
 #include <stddef.h>
->>>>>>> dd14c2c9
 #include <std/math.h>
 #include <std/panic.h>
 
@@ -31,7 +26,6 @@
 	}
 	return NULL;
 }
->>>>>>> master
 
 #define CHAR_WIDTH 8
 #define CHAR_HEIGHT 8
@@ -214,12 +208,6 @@
 		Window* win = (Window*)(array_m_lookup(i, &(screen->window->subviews)));
 		draw_window(screen, win);
 	}
-*/
-	//draw mouse last!
-	Coordinate mouse = mouse_point();
-	//draw a box
-	Rect mouse_r = rect_make(point_make(mouse.x, screen->window->size.height - mouse.y), size_make(10, 20));
-	draw_rect(screen, mouse_r, color_make(255, 0, 0), THICKNESS_FILLED);
 }
 
 void desktop_setup(Screen* screen) {
@@ -233,6 +221,10 @@
 	dirtied = 0;
 	draw_desktop(screen);
 
+	Coordinate cursor = mouse_point();
+	Rect r = rect_make(cursor, size_make(10, 20));
+	draw_rect(screen, r, color_make(0, 0, 255), THICKNESS_FILLED);
+
 	screen->finished_drawing = 1;
 
 	return dirtied;
