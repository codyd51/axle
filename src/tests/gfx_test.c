--- conflicted
+++ resolved
@@ -161,14 +161,9 @@
 	Font* font = setup_font();
 
 	char* str = "Lorem ipsum dolor sit amet consectetur apipiscing elit Donex purus arcu suscipit ed felis eu blandit blandit quam Donec finibus euismod lobortis Sed massa nunc malesuada ac ante eleifend dictum laoreet massa Aliquam nec dictum turpis pellentesque lacinia ligula Donec et tellus maximum dapibus justo auctor egestas sapien Integer venantis egesta malesdada Maecenas venenatis urna id posuere bibendum eros torto gravida ipsum sed tempor arcy andte ac odio Morbi elementum libero id velit bibendum auctor It sit amet ex eget urna venenatis laoreet Proin posuere urna nec ante tutum lobortis Cras nec elit tristique dolor congue eleifend";
-<<<<<<< HEAD
-
-	//draw_string(screen, font, str, 0, 0, 12);
-=======
 	Label* label = create_label(rect_make(point_make(0, 0), size_make(screen->window->size.width, screen->window->size.height)), str);
 	label->text_color = color_make(12, 0, 0);
 	draw_label(screen, label);
->>>>>>> 284269f2
 }
 
 void draw_button(Screen* screen) {
@@ -189,16 +184,11 @@
 	Coordinate p3 = point_make(origin.x + sz.width * 0.4, origin.y + sz.height * 0.5);
 	Triangle tri = triangle_make(p1, p2, p3);
 	draw_triangle(screen, tri, color_make(15, 0, 0), 1);
-<<<<<<< HEAD
-
-	//draw_string(screen, font, "Play", p3.x + 5, p3.y - 4, 3);
-=======
 	
 	Rect label_rect = rect_make(point_make(p3.x + 5, p3.y - (8 / 2)), size_make(in_rect.size.width, in_rect.size.height));
 	Label* play_label = create_label(label_rect, "Play");
 	play_label->text_color = color_make(1, 0, 0);
 	draw_label(screen, play_label);
->>>>>>> 284269f2
 }
 
 void test_gfx(int argc, char **argv) {
@@ -227,15 +217,10 @@
 	sleep(delay);
 
 	draw_julia(screen);
-<<<<<<< HEAD
-	sleep(2000);
-draw_mandelbrot(screen); sleep(2000);
-=======
 	sleep(delay);
 	
 	draw_mandelbrot(screen);
 	sleep(delay);
->>>>>>> 284269f2
 
 	gfx_teardown(screen);
 	switch_to_text();
